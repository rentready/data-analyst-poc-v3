--- conflicted
+++ resolved
@@ -2,271 +2,15 @@
 
 import streamlit as st
 import logging
-<<<<<<< HEAD
-import asyncio
-from src.config import get_config, get_mcp_config, setup_environment_variables, get_auth_config, get_openai_config, get_vector_store_id
-from src.constants import PROJ_ENDPOINT_KEY, MCP_SERVER_URL_KEY, MODEL_DEPLOYMENT_NAME_KEY, OPENAI_API_KEY, OPENAI_MODEL_KEY, OPENAI_BASE_URL_KEY, MCP_ALLOWED_TOOLS_KEY
-from src.mcp_client import get_mcp_token_sync, display_mcp_status
-from src.auth import initialize_msal_auth, get_user_initials
-from agent_framework import HostedMCPTool, MagenticBuilder
-from agent_framework.openai import OpenAIChatClient, OpenAIResponsesClient
-from azure.identity.aio import DefaultAzureCredential
-from agent_framework.azure import AzureAIAgentClient
-from datetime import datetime, timezone
-from azure.ai.projects.aio import AIProjectClient
-
-from agent_framework.observability import setup_observability, get_tracer
-from opentelemetry.trace import SpanKind
-from opentelemetry.trace.span import format_trace_id
-
-from src.agent_instructions import (
-    SQL_BUILDER_INSTRUCTIONS,
-    SQL_BUILDER_ADDITIONAL_INSTRUCTIONS,
-    SQL_BUILDER_DESCRIPTION,
-    DATA_EXTRACTOR_INSTRUCTIONS,
-    DATA_EXTRACTOR_ADDITIONAL_INSTRUCTIONS,
-    DATA_EXTRACTOR_DESCRIPTION,
-    GLOSSARY_AGENT_ADDITIONAL_INSTRUCTIONS,
-    GLOSSARY_AGENT_DESCRIPTION,
-    KNOWLEDGE_BASE_AGENT_INSTRUCTIONS,
-    KNOWLEDGE_BASE_AGENT_DESCRIPTION,
-    ORCHESTRATOR_INSTRUCTIONS
-)
-from agent_framework import (
-    MagenticBuilder,
-    MagenticCallbackEvent,
-    MagenticCallbackMode,
-    MagenticFinalResultEvent,
-    MagenticOrchestratorMessageEvent,
-    HostedMCPTool, 
-    MagenticBuilder,
-    AgentRunContext,
-    AgentRunResponse,
-    AgentRunResponseUpdate,
-    ChatMessage,
-    Role,
-    TextContent
-)
-from typing import Callable, Awaitable, AsyncIterable
-
-from src.run_step_tool_call_middleware import run_step_tool_calls_middleware
-from src.knowledge_base_ui import render_knowledge_base_sidebar
-
-from src.event_renderer import EventRenderer, SpinnerManager
-=======
 from src.ui.app import DataAnalystApp
->>>>>>> fd0fab78
 
 st.set_page_config(page_title="Data Analyst Chat", page_icon="🤖")
 logging.basicConfig(level=logging.INFO, force=True)
 
 def main():
-<<<<<<< HEAD
-
-
-    initialize_app()
-
-    config = get_config()
-
-    # Knowledge Base Management in Sidebar
-    vector_store_id = get_vector_store_id()
-    render_knowledge_base_sidebar(vector_store_id, config)
-    
-    # Get OpenAI configuration
-    openai_config = get_openai_config()
-    if not openai_config:
-        st.error("❌ Please configure OpenAI settings in Streamlit secrets.")
-        st.stop()
-    
-    api_key = openai_config[OPENAI_API_KEY]
-    model_name = openai_config[OPENAI_MODEL_KEY]
-    base_url = openai_config.get(OPENAI_BASE_URL_KEY)
-
-    mcp_config = get_mcp_config()
-    mcp_token = get_mcp_token_sync(mcp_config)
-
-    # With approval mode and allowed tools
-    mcp_tool_with_approval = HostedMCPTool(
-        name="rentready_mcp",
-        description="Rent Ready MCP tool",
-        url=mcp_config[MCP_SERVER_URL_KEY],
-        approval_mode="never_require",
-        allowed_tools=mcp_config.get(MCP_ALLOWED_TOOLS_KEY, []),
-        headers={"Authorization": f"Bearer {mcp_token}"},
-    )
-
-    async def run_workflow(prompt: str):
-        SpinnerManager.start("Planning your request...")
-        
-        # Prepare common client parameters
-        client_params = {"model_id": model_name, "api_key": api_key}
-        if base_url:
-            client_params["base_url"] = base_url
-
-        async with (
-            DefaultAzureCredential() as credential,
-            AIProjectClient(endpoint=config[PROJ_ENDPOINT_KEY], credential=credential) as project_client,
-        ):
-            # Create separate threads for each agent
-            facts_identifier_thread = await project_client.agents.threads.create() if st.session_state.get("facts_identifier_thread", None) is None else st.session_state.facts_identifier_thread
-            sql_builder_thread = await project_client.agents.threads.create() if st.session_state.get("sql_builder_thread", None) is None else st.session_state.sql_builder_thread
-            data_extractor_thread = await project_client.agents.threads.create() if st.session_state.get("data_extractor_thread", None) is None else st.session_state.data_extractor_thread
-            glossary_thread = await project_client.agents.threads.create() if st.session_state.get("glossary_thread", None) is None else st.session_state.glossary_thread
-            knowledge_base_thread = await project_client.agents.threads.create() if st.session_state.get("knowledge_base_thread", None) is None else st.session_state.knowledge_base_thread
-            orchestrator_thread = await project_client.agents.threads.create() if st.session_state.get("orchestrator_thread", None) is None else st.session_state.orchestrator_thread
-
-            
-            # Create separate clients for each agent
-            async with (
-                AzureAIAgentClient(project_client=project_client, model_deployment_name=config[MODEL_DEPLOYMENT_NAME_KEY], thread_id = orchestrator_thread.id) as agent_client
-            ):
-                facts_identifier_agent = agent_client.create_agent(
-                    model=config[MODEL_DEPLOYMENT_NAME_KEY],
-                    name="Facts Identifier",
-                    description="Use MCP Tools to find every entity (IDs, names, values) for the user request which is not covered by the glossary. Search for entities by name using progressive matching: 1) Exact match first, 2) Then partial/LIKE match, 3) Then similar names, 4) Take larger datasets. Execute SELECT TOP XXX to validate found entities.",
-                    instructions=f"""for the user request: {prompt}
-
-                        Identify tables and fields by using MCP Tools. When searching for specific entities (property names, market names, etc.), use progressive matching strategy:
-                        1. Try exact match first (WHERE name = 'value')
-                        2. If not found, try partial match (WHERE name LIKE '%value%')
-                        3. If still not found, try similar names
-                        
-                        Refine fields and tables by sampling data using SELECT TOP 1 [fields] FROM [table] and make it return requested values before finishing your response.
-                        
-                        You will justify what tools you are going to use before requesting them.
-                        """,
-                    middleware=[tool_calls_middleware],
-                    tools=[
-                        mcp_tool_with_approval,
-                        get_time
-                    ],
-                    conversation_id=facts_identifier_thread.id,
-                    temperature=0.1,
-                    additional_instructions="Annotate what you want before using MCP Tools. Always use MCP Tools before returning response. Use MCP Tools to identify tables and fields. Ensure that you found requested rows by sampling data using SELECT TOP 1 [fields] FROM [table]. Never generate anything on your own."
-                )
-
-                sql_builder_agent = agent_client.create_agent(
-                    model=config[MODEL_DEPLOYMENT_NAME_KEY],
-                    name="SQL Builder",
-                    user="sql_builder",
-                    description=SQL_BUILDER_DESCRIPTION,
-                    instructions=SQL_BUILDER_INSTRUCTIONS,
-                    middleware=[tool_calls_middleware],
-                    tools=[
-                        mcp_tool_with_approval,
-                        get_time
-                    ],
-                    conversation_id=sql_builder_thread.id,
-                    temperature=0.1,
-                    additional_instructions=SQL_BUILDER_ADDITIONAL_INSTRUCTIONS,
-                )
-
-                logger.info(f"Created agent {sql_builder_agent}")
-
-                data_extractor_agent = agent_client.create_agent(
-                    model=config[MODEL_DEPLOYMENT_NAME_KEY],
-                    name="Data Extractor",
-                    description=DATA_EXTRACTOR_DESCRIPTION,
-                    instructions=DATA_EXTRACTOR_INSTRUCTIONS,
-                    middleware=[tool_calls_middleware],
-                    tools=[
-                        mcp_tool_with_approval,
-                        get_time
-                    ],
-                    conversation_id=data_extractor_thread.id,
-                    temperature=0.1,
-                    additional_instructions=DATA_EXTRACTOR_ADDITIONAL_INSTRUCTIONS,
-                )
-
-                glossary_agent = agent_client.create_agent(
-                    model=config[MODEL_DEPLOYMENT_NAME_KEY],
-                    name="Glossary",
-                    description=GLOSSARY_AGENT_DESCRIPTION,
-                    instructions=st.secrets["glossary"]["instructions"],
-                    middleware=[tool_calls_middleware],
-                    conversation_id=glossary_thread.id,
-                    temperature=0.1,
-                    additional_instructions=GLOSSARY_AGENT_ADDITIONAL_INSTRUCTIONS,
-                )
-
-                # Knowledge Base Agent with File Search
-                vector_store_id = get_vector_store_id()
-                knowledge_base_agent = None
-                if vector_store_id:
-                    knowledge_base_agent = agent_client.create_agent(
-                        model=config[MODEL_DEPLOYMENT_NAME_KEY],
-                        name="Knowledge Base Agent",
-                        description=KNOWLEDGE_BASE_AGENT_DESCRIPTION,
-                        instructions=KNOWLEDGE_BASE_AGENT_INSTRUCTIONS,
-                        tools=[{"type": "file_search"}],
-                        tool_resources={"file_search": {"vector_store_ids": [vector_store_id]}},
-                        conversation_id=knowledge_base_thread.id,
-                        temperature=0.0,
-                    )
-                    logger.info(f"✅ Knowledge Base Agent created with vector_store_id: {vector_store_id[:20]}...")
-                else:
-                    logger.warning("⚠️ Knowledge Base Agent not created - vector_store_id not configured")
-
-                st.session_state.facts_identifier_thread = facts_identifier_thread
-                st.session_state.sql_builder_thread = sql_builder_thread
-                st.session_state.data_extractor_thread = data_extractor_thread
-                st.session_state.glossary_thread = glossary_thread
-                st.session_state.knowledge_base_thread = knowledge_base_thread
-                st.session_state.orchestrator_thread = orchestrator_thread
-
-                # Build participants dict
-                participants = {
-                    "glossary": glossary_agent,
-                    "facts_identifier": facts_identifier_agent,
-                    "sql_builder": sql_builder_agent,
-                    "data_extractor": data_extractor_agent
-                }
-                
-                # Add knowledge_base agent if available
-                if knowledge_base_agent:
-                    participants["knowledge_base"] = knowledge_base_agent
-                
-                workflow = (
-                    MagenticBuilder()
-                    .participants(**participants)
-                    .on_event(on_orchestrator_event, mode=MagenticCallbackMode.STREAMING)
-                    .with_standard_manager(
-                        chat_client=agent_client,
-                        instructions=ORCHESTRATOR_INSTRUCTIONS,
-
-                        max_round_count=15,
-                        max_stall_count=4,
-                        max_reset_count=2,
-                    )
-                    .build()
-                )
-
-                await workflow.run(prompt)
-
-                SpinnerManager.stop()
-
-                    
-
-    if prompt := st.chat_input("Say something:"):
-        # User message - simple dict (not an event)
-        st.session_state.messages.append({"role": "user", "content": prompt, "agent_id": None})
-        
-        with st.chat_message("user"):
-            st.markdown(prompt)
-        
-        # Get user initials
-        user_initials = get_user_initials(st.session_state.get("auth_data", {}))
-        span_name = f"Magentic ({user_initials}): {prompt}" if user_initials else f"Magentic: {prompt}"
-        
-        with get_tracer().start_as_current_span(span_name, kind=SpanKind.CLIENT) as current_span:
-            print(f"Trace ID: {format_trace_id(current_span.get_span_context().trace_id)}")
-            asyncio.run(run_workflow(prompt))
-        
-=======
     """Main entry point for the application."""
     app = DataAnalystApp()
     app.run()
->>>>>>> fd0fab78
 
 if __name__ == "__main__":
     main()